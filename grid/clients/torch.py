import torch
from torch.autograd import Variable
import inspect
import random
import copy
from ..workers import client
from ..lib import utils
from ..lib import serde
from ..services.torch.torch_service import TorchService
import json

class TorchClient(client.BaseClient):

    def __init__(self,min_om_nodes=1,known_workers=list(),include_github_known_workers=True):
        super().__init__(min_om_nodes=min_om_nodes,
                        known_workers=known_workers,
                        include_github_known_workers=include_github_known_workers)

<<<<<<< HEAD
    
=======
        self.services = {}

>>>>>>> 985ce7bc
        self.services['torch_service'] = TorchService(self)

        
    <|MERGE_RESOLUTION|>--- conflicted
+++ resolved
@@ -16,12 +16,7 @@
                         known_workers=known_workers,
                         include_github_known_workers=include_github_known_workers)
 
-<<<<<<< HEAD
-    
-=======
-        self.services = {}
 
->>>>>>> 985ce7bc
         self.services['torch_service'] = TorchService(self)
 
         
