from ..workers import base_worker
from .. import channels
from ..lib import strings

from ..services.passively_broadcast_membership import PassivelyBroadcastMembershipService
from ..services.listen_for_openmined_nodes import ListenForOpenMinedNodesService

import json

class BaseClient(base_worker.GridWorker):

    def __init__(self,min_om_nodes=1,known_workers=list(),include_github_known_workers=True):
        super().__init__()
        self.progress = {}

        self.services = {}

        self.services['listen_for_openmined_nodes'] = ListenForOpenMinedNodesService(self,min_om_nodes,include_github_known_workers)
        # self.listen_for_openmined_nodes(min_om_nodes,include_github_known_workers)
    
    def listen(self):
        self.services['listen_for_openmined_nodes'].listen_for_openmined_nodes()

    def get_stats(self,worker_id):

        def ret(msg):
            return json.loads(msg['data'])

<<<<<<< HEAD
        return self.request_response(channel=channels.whoami_listener_callback(worker_id),message=[],response_handler=ret)

    def __len__(self):
        return len(self.get_openmined_nodes())

    def __getitem__(self,idx):
        if()
=======
        return self.request_response(channel=channels.whoami_listener_callback(worker_id),message=[],response_handler=ret)
>>>>>>> 93cd57d7
<|MERGE_RESOLUTION|>--- conflicted
+++ resolved
@@ -26,14 +26,5 @@
         def ret(msg):
             return json.loads(msg['data'])
 
-<<<<<<< HEAD
-        return self.request_response(channel=channels.whoami_listener_callback(worker_id),message=[],response_handler=ret)
-
     def __len__(self):
         return len(self.get_openmined_nodes())
-
-    def __getitem__(self,idx):
-        if()
-=======
-        return self.request_response(channel=channels.whoami_listener_callback(worker_id),message=[],response_handler=ret)
->>>>>>> 93cd57d7
