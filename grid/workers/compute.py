--- conflicted
+++ resolved
@@ -3,11 +3,7 @@
 from .. import channels
 from ..services.fit_worker import FitWorkerService
 from ..services.listen_for_openmined_nodes import ListenForOpenMinedNodesService
-<<<<<<< HEAD
 from ..services.torch.torch_service import TorchService
-=======
-from ..services.torch.listen_for_torch_objects import ListenForTorchObjectsService
->>>>>>> 929d6b28
 import json
 import threading
 
@@ -19,12 +15,10 @@
        - SECONDARY: learn about the existence of other nodes on the network - and help others to do so when asked
     """
 
-<<<<<<< HEAD
-    def __init__(self):
-=======
-    def __init__(self, payment_experiment):
->>>>>>> 929d6b28
+    def __init__(self, payment_experiment=False):
         super().__init__()
+
+        self.payment_experiment = payment_experiment
 
         self.node_type = "COMPUTE"
 
@@ -50,13 +44,5 @@
 
         # TORCH
 
-<<<<<<< HEAD
-        
-        # TORCH
-
         # this process listens for torch ops
-        self.services['torch_service'] = TorchService(self)
-=======
-        # this process listens for torch ops
-        self.services['listen_for_torch_objects'] = ListenForTorchObjectsService(self)
->>>>>>> 929d6b28
+        self.services['torch_service'] = TorchService(self)