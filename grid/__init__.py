--- conflicted
+++ resolved
@@ -1,8 +1,3 @@
 from . import clients
-<<<<<<< HEAD
-from .client import *
 from .channels import torch_listen_for_obj_callback
-from . import grid_payment
-=======
-from .channels import torch_listen_for_obj_callback
->>>>>>> 7f95b284
+from . import grid_payment