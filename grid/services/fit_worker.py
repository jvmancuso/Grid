--- conflicted
+++ resolved
@@ -4,71 +4,8 @@
 import threading
 from .base import BaseService
 
+class FitWorkerService(BaseService):
 
-<<<<<<< HEAD
-		# loads keras model from ipfs
-		model = utils.ipfs2keras(decoded['model_addr'])
-
-		# gets dataset from ipfs
-		try:
-			np_strings = json.loads(self.worker.api.cat(decoded['data_addr']))
-		except NotImplementedError:
-			raise NotImplementedError("The IPFS API only supports Python 3.6. Please modify your environment.")
-
-		# get input/validation data from ipfs
-		input, target, valid_input, valid_target = list(map(lambda x: utils.deserialize_numpy(x),np_strings))
-
-		# sets up channel for sending logging information back to the client (so that they can see incremental progress)
-		train_channel = decoded['train_channel']
-
-		# Output pipe is a keras callback
-		# https://keras.io/callbacks/
-		# See `OutputPipe` for more info.
-		self.worker.learner_callback = output_pipe.OutputPipe(
-			id=self.worker.id,
-			publisher=self.worker.publish,
-			channel=train_channel,
-			epochs=decoded['epochs'],
-			model_addr=decoded['model_addr'],
-			model=model
-		)
-
-		# When you train a model, you talk about it on a subchannel.
-		# Start listening on this channel for updates about training.
-		_args = (self.train_meta, train_channel + ':' + self.worker.id)
-		monitor_thread = threading.Thread(target=self.worker.listen_to_channel,
-										  args=_args)
-		monitor_thread.start()
-
-		print('training model')
-
-		# trains model
-		model.fit(
-			input,
-			target,
-			batch_size=decoded['batch_size'],
-			validation_data=(valid_input, valid_target),
-			verbose=False,
-			epochs=decoded['epochs'],
-			callbacks=[self.worker.learner_callback]
-		)
-
-		print('done')
-
-	def train_meta(worker, message):
-		"""
-		This method is used the handle meta data commands that can be passed
-		between client and worker during training.
-
-		The client can send the worker an `op_code` that will tell it to do something.
-		"""
-
-		decoded = json.loads(message['data'])
-		if 'op_code' not in decoded:
-			return
-=======
-class FitWorkerService(BaseService):
->>>>>>> 929d6b28
 
     # The purpose of this service is to train a model that was called using the "fit" method - which is a more rigid training spec
     # inspired by sci-kit learn and keras.
