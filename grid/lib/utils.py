--- conflicted
+++ resolved
@@ -213,7 +213,6 @@
         return json.loads(cb.read())
 
 
-<<<<<<< HEAD
 def store_whoami(info):
     ensure_exists(f'{Path.home()}/.openmined/whoami.json', info)
 
@@ -226,8 +225,6 @@
         return json.loads(cb.read())
 
 
-=======
->>>>>>> 6f0503b7
 def ensure_exists(path, default_contents=None):
     """
     Ensure that a path exists.  You can pass as many subdirectories as you
