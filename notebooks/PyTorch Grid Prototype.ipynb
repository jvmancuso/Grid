--- conflicted
+++ resolved
@@ -23,7 +23,7 @@
   },
   {
    "cell_type": "code",
-   "execution_count": 3,
+   "execution_count": 2,
    "metadata": {},
    "outputs": [
     {
@@ -36,18 +36,11 @@
       "\u001b[32mSUCCESS: \u001b[0mConnected!!!\n",
       "\n",
       "\u001b[34mUPDATE: \u001b[0mQuerying known workers...\n",
-<<<<<<< HEAD
       "\tWORKER: /p2p-circuit/ipfs/QmQabt3SWuDvjse9z7GAcH2BGQv4wH8bumkd4x5oXN2obX...\u001b[32mSUCCESS!!!\u001b[0m\n",
       "\tWORKER: /p2p-circuit/ipfs/Qmaosc64H6Y29VFCFYJzJXCX9AuRp7RCsekLmajHNVEARD...\u001b[32mSUCCESS!!!\u001b[0m\n",
       "\n",
       "Failed to reconnect in the opposite direciton to:/p2p-circuit/ipfs/Qma5efEQtBUxDonmSDajv9dZ52axH9MNULKTgVpXWK8Ak2\n",
-      "\u001b[34mUPDATE: \u001b[0mSearching for IPFS nodes - 31 found overall - 5 are OpenMined workers          \n",
-=======
-      "\tWORKER: /p2p-circuit/ipfs/Qmaosc64H6Y29VFCFYJzJXCX9AuRp7RCsekLmajHNVEARD...\u001b[32mSUCCESS!!!\u001b[0m\n",
-      "\tWORKER: /p2p-circuit/ipfs/QmQabt3SWuDvjse9z7GAcH2BGQv4wH8bumkd4x5oXN2obX...\u001b[32mSUCCESS!!!\u001b[0m\n",
-      "\n",
-      "Failed to reconnect in the opposite direciton to:/p2p-circuit/ipfs/Qma5efEQtBUxDonmSDajv9dZ52axH9MNULKTgVpXWK8Ak2\n",
-      "\u001b[34mUPDATE: \u001b[0mSearching for IPFS nodes - 32 found overall - 5 are OpenMined workers          \n",
+      "\u001b[34mUPDATE: \u001b[0mSearching for IPFS nodes - 35 found overall - 5 are OpenMined workers          \n",
       "\n",
       "\u001b[32mSUCCESS: \u001b[0mFound 5 OpenMined nodes!!!\n",
       "\n"
@@ -60,35 +53,7 @@
   },
   {
    "cell_type": "code",
-   "execution_count": 6,
-   "metadata": {},
-   "outputs": [
-    {
-     "name": "stdout",
-     "output_type": "stream",
-     "text": [
-      "\n",
-      "\u001b[34mUPDATE: \u001b[0mQuerying known workers...\n",
-      "\tWORKER: /p2p-circuit/ipfs/Qmaosc64H6Y29VFCFYJzJXCX9AuRp7RCsekLmajHNVEARD...\u001b[32mSUCCESS!!!\u001b[0m\n",
-      "\tWORKER: /p2p-circuit/ipfs/QmQabt3SWuDvjse9z7GAcH2BGQv4wH8bumkd4x5oXN2obX...\u001b[32mSUCCESS!!!\u001b[0m\n",
-      "ALREADY SUBSCRIBED TO openmined:list_workers:Qma5efEQtBUxDonmSDajv9dZ52axH9MNULKTgVpXWK8Ak2\n",
-      "\n",
-      "Failed to reconnect in the opposite direciton to:/p2p-circuit/ipfs/Qma5efEQtBUxDonmSDajv9dZ52axH9MNULKTgVpXWK8Ak2\n",
-      "\u001b[34mUPDATE: \u001b[0mSearching for IPFS nodes - 37 found overall - 5 are OpenMined workers          \n",
->>>>>>> 13e13a7c
-      "\n",
-      "\u001b[32mSUCCESS: \u001b[0mFound 5 OpenMined nodes!!!\n",
-      "\n"
-     ]
-    }
-   ],
-   "source": [
-    "g.listen()"
-   ]
-  },
-  {
-   "cell_type": "code",
-   "execution_count": 8,
+   "execution_count": 3,
    "metadata": {},
    "outputs": [],
    "source": [
@@ -97,7 +62,7 @@
   },
   {
    "cell_type": "code",
-   "execution_count": 15,
+   "execution_count": 4,
    "metadata": {},
    "outputs": [
     {
@@ -110,11 +75,7 @@
        " 'Qmaosc64H6Y29VFCFYJzJXCX9AuRp7RCsekLmajHNVEARD']"
       ]
      },
-<<<<<<< HEAD
-     "execution_count": 15,
-=======
-     "execution_count": 8,
->>>>>>> 13e13a7c
+     "execution_count": 4,
      "metadata": {},
      "output_type": "execute_result"
     }
@@ -126,11 +87,7 @@
   },
   {
    "cell_type": "code",
-<<<<<<< HEAD
    "execution_count": 5,
-=======
-   "execution_count": 9,
->>>>>>> 13e13a7c
    "metadata": {},
    "outputs": [],
    "source": [
@@ -139,11 +96,7 @@
   },
   {
    "cell_type": "code",
-<<<<<<< HEAD
    "execution_count": 6,
-=======
-   "execution_count": 10,
->>>>>>> 13e13a7c
    "metadata": {},
    "outputs": [
     {
@@ -152,11 +105,7 @@
        "'QmWBoEQyeubK6eZZj6z7prK6SVD4F4FDpADHCjtzNBg9ka'"
       ]
      },
-<<<<<<< HEAD
      "execution_count": 6,
-=======
-     "execution_count": 10,
->>>>>>> 13e13a7c
      "metadata": {},
      "output_type": "execute_result"
     }
@@ -167,11 +116,7 @@
   },
   {
    "cell_type": "code",
-<<<<<<< HEAD
    "execution_count": 7,
-=======
-   "execution_count": 11,
->>>>>>> 13e13a7c
    "metadata": {},
    "outputs": [
     {
@@ -180,11 +125,7 @@
        "[ torch.FloatTensor - Location:QmWBoEQyeubK6eZZj6z7prK6SVD4F4FDpADHCjtzNBg9ka ]"
       ]
      },
-<<<<<<< HEAD
      "execution_count": 7,
-=======
-     "execution_count": 11,
->>>>>>> 13e13a7c
      "metadata": {},
      "output_type": "execute_result"
     }
@@ -195,11 +136,7 @@
   },
   {
    "cell_type": "code",
-<<<<<<< HEAD
    "execution_count": 8,
-=======
-   "execution_count": 12,
->>>>>>> 13e13a7c
    "metadata": {},
    "outputs": [
     {
@@ -213,11 +150,7 @@
        "[torch.FloatTensor of size 4]"
       ]
      },
-<<<<<<< HEAD
      "execution_count": 8,
-=======
-     "execution_count": 12,
->>>>>>> 13e13a7c
      "metadata": {},
      "output_type": "execute_result"
     }
@@ -228,11 +161,7 @@
   },
   {
    "cell_type": "code",
-<<<<<<< HEAD
    "execution_count": 9,
-=======
-   "execution_count": 13,
->>>>>>> 13e13a7c
    "metadata": {},
    "outputs": [
     {
@@ -241,11 +170,7 @@
        "[ torch.FloatTensor - Location:QmWBoEQyeubK6eZZj6z7prK6SVD4F4FDpADHCjtzNBg9ka ]"
       ]
      },
-<<<<<<< HEAD
      "execution_count": 9,
-=======
-     "execution_count": 13,
->>>>>>> 13e13a7c
      "metadata": {},
      "output_type": "execute_result"
     }
@@ -256,11 +181,7 @@
   },
   {
    "cell_type": "code",
-<<<<<<< HEAD
    "execution_count": 10,
-=======
-   "execution_count": 14,
->>>>>>> 13e13a7c
    "metadata": {},
    "outputs": [
     {
@@ -269,11 +190,7 @@
        "[ torch.FloatTensor - Location:QmWBoEQyeubK6eZZj6z7prK6SVD4F4FDpADHCjtzNBg9ka ]"
       ]
      },
-<<<<<<< HEAD
      "execution_count": 10,
-=======
-     "execution_count": 14,
->>>>>>> 13e13a7c
      "metadata": {},
      "output_type": "execute_result"
     }
@@ -284,7 +201,6 @@
   },
   {
    "cell_type": "code",
-<<<<<<< HEAD
    "execution_count": 11,
    "metadata": {},
    "outputs": [
@@ -355,8 +271,6 @@
   },
   {
    "cell_type": "code",
-=======
->>>>>>> 13e13a7c
    "execution_count": null,
    "metadata": {},
    "outputs": [],
